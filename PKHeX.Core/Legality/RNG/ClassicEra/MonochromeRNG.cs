using System;

namespace PKHeX.Core;

/// <summary>
/// RNG logic for Generation 5 (Black/White/Black2/White2) games.
/// </summary>
/// <remarks><see cref="LCRNG64"/></remarks>
public static class MonochromeRNG
{
    /// <summary>
    /// Calculates the XOR result of the Trainer ID and Secret ID, masked to the least significant bit.
    /// </summary>
    public static uint GetBitXor<T>(T tr) where T : ITrainerID32ReadOnly => ((uint)tr.TID16 ^ tr.SID16) & 1;

    /// <inheritdoc cref="GetBitXor{T}(T)"/>
    public static uint GetBitXor(ushort tid, ushort sid) => ((uint)tid ^ sid) & 1;

    /// <summary>
    /// Calculates the XOR result of the PID, Trainer ID, and Secret ID.
    /// </summary>
    public static uint GetBitXor<T>(T tr, uint pid) where T : ITrainerID32ReadOnly => GetBitXor(tr) ^ (pid & 1) ^ (pid >> 31);

    /// <inheritdoc cref="GetBitXor{T}(T,uint)"/>
    public static uint GetBitXor(uint pid, ushort tid, ushort sid) => GetBitXor(tid, sid) ^ (pid & 1) ^ (pid >> 31);

    /// <summary>
    /// Assigns a valid PID and gender based on the specified criteria.
    /// </summary>
    /// <param name="pk">The Pokémon object to be modified with the generated attributes.</param>
    /// <param name="criteria">The encounter criteria that define the desired attributes for the Pokémon.</param>
    /// <param name="gr">The gender ratio used to determine the Pokémon's gender.</param>
    /// <param name="seed">The initial random seed used for generating the Pokémon's PID and other attributes.</param>
    /// <param name="wildXor">Wild XOR is applied to the PID, which increases the chance of a shiny Pokémon (but actually doesn't).</param>
    /// <param name="type">Shiny type to apply to the generated PID.</param>
    /// <param name="ability">The ability permission that determines which ability can be assigned to the Pokémon.</param>
    /// <summary>
    /// Generates and assigns a valid PID and gender to a PK5 Pokémon, ensuring compliance with specified encounter criteria, gender ratio, RNG seed, shiny state, ability permissions, and optional forced gender.
    /// </summary>
    /// <param name="pk">The PK5 Pokémon object to update.</param>
    /// <param name="criteria">Encounter criteria specifying gender, ability, and shiny requirements.</param>
    /// <param name="gr">The gender ratio value for the species.</param>
    /// <param name="seed">The 64-bit RNG seed used for PID generation.</param>
    /// <param name="wildXor">Whether to apply the wild XOR adjustment to the PID.</param>
    /// <param name="type">The desired shiny state for the generated Pokémon.</param>
    /// <param name="ability">Ability slot constraints for the generated Pokémon.</param>
    /// <param name="forceGender">If specified, forces the generated Pokémon to this gender regardless of criteria.</param>
    public static void Generate(PK5 pk, in EncounterCriteria criteria, byte gr, ulong seed, bool wildXor, Shiny type, AbilityPermission ability, byte forceGender = FixedGenderUtil.GenderRandom)
    {
        // The RNG is random enough (64-bit) that our results won't be traceable to a specific seed (sufficiently random).
        // Therefore, we can skip the whole advancement sequence and "create" a PID directly from our random seed.

        // Nature: Separate from PID.
        // Gender: still follows the Gen3/4 correlation based on low-8 bits of PID.
        // Ability: bit 16
        // Correlation: Trainer ID low-bits with PID high-bit and low-bit xor must be 0.
        var bitXor = GetBitXor(pk);
        var id32 = pk.ID32;
        var isSingleAbility = ability.IsSingleValue(out _);
        var isForcedGender = forceGender is not FixedGenderUtil.GenderRandom && gr is not (0 or 254 or 255); // random gender species-forms only

        // Logic: get a PID that matches Gender, then force the other correlations since they won't invalidate the gender.
        // We could probably do this in a single step (shiny, gender), but it's not worth the complexity.
        while (true)
        {
            var pid = LCRNG64.Next32(ref seed);

            // Force correlations
            if (isForcedGender) // assume gender in criteria is the specified one, and the species can be either gender.
            {
                pid = (pid & 0xFFFFFF00) | forceGender switch
                {
                    0 => gr + LCRNG64.NextRange(ref seed, 253u - gr + 1), // male
                    _ => 1 + LCRNG64.NextRange(ref seed, gr - 1u), // female
                };
            }

            if (type is Shiny.Never)
            {
                if (ShinyUtil.GetIsShiny3(id32, pid))
                    pid ^= 0x1000_0000; // force not shiny. the wild xor is never true.
            }
            else if (type is Shiny.Always)
            {
                // inlined GetShinyPID without ability force (done later)
                var gval = (byte)pid;
                var trainerXor = (id32 >> 16) ^ (ushort)id32;
                pid = ((gval ^ trainerXor) << 16) | gval;
            }

            if (isSingleAbility)
            {
                // force ability bit
                var bit = (ability == AbilityPermission.OnlySecond ? 1 : 0);
                var abilityBit = bit << 16;
                if ((pid & 0x1_0000) != abilityBit)
                    pid ^= 0x1_0000;
            }

            if (wildXor)
            {
                // great job checking the wrong bits to give 2x shiny chance for wild stuff.
                var corr = (pid >> 31) ^ (pid & 1) ^ bitXor;
                if (corr != 0)
                    pid ^= 0x8000_0000;
            }

            // Verify the result is what we want.
            var gender = EntityGender.GetFromPIDAndRatio(pid, gr);
            if (!isForcedGender && criteria.IsSpecifiedGender() && !criteria.IsSatisfiedGender(gender))
                continue;
            if (!isSingleAbility && criteria.IsSpecifiedAbility() && !criteria.IsSatisfiedAbility((int)(pid >> 16) & 1))
                continue;

            var xor = ShinyUtil.GetShinyXor(pid, id32);
            if (!IsShinyStateOK(criteria.Shiny, xor, type))
                continue;

            pk.PID = pid;
            pk.Gender = gender;
            break;
        }
    }

<<<<<<< HEAD
=======
    /// <summary>
    /// Determines if the RNG can produce the maximum possible PID value under the specified conditions.
    /// </summary>
    /// <param name="wildXor">Whether the wild XOR modification is applied to the PID.</param>
    /// <param name="type">The desired shiny state.</param>
    /// <param name="ability">The required ability slot.</param>
    /// <param name="forceGender">The forced gender value, or GenderRandom if not forced.</param>
    /// <returns>True if maximum PID values are possible with the given parameters; false if gender is forced.</returns>
    public static bool CanBeMax(bool wildXor, Shiny type, AbilityPermission ability, byte forceGender = FixedGenderUtil.GenderRandom)
    {
        if (forceGender is not FixedGenderUtil.GenderRandom)
            return false;
        // need a lot more permutation thinking to actually verify this.
        return true;
    }

    /// <summary>
    /// Determines whether the given PID is valid for a forced gender assignment.
    /// </summary>
    /// <param name="pid">The Pokémon's personality value.</param>
    /// <param name="gender">
    /// The forced gender: 0 for male, 1 for female.
    /// </param>
    /// <returns>
    /// True if the PID's low byte is valid for the specified forced gender; otherwise, false.
    /// </returns>
    /// <exception cref="ArgumentOutOfRangeException">
    /// Thrown if the gender value is not 0 (male) or 1 (female).
    /// </exception>
>>>>>>> e3f07405
    public static bool IsValidForcedRandomGender(uint pid, byte gender) => gender switch
    {
        0 => (pid & 0xFF) is not (254 or 255),
        1 => (pid & 0xFF) is not 0,
        _ => throw new ArgumentOutOfRangeException(nameof(gender), gender, null),
    };

    /// <summary>
    /// Determines if the given shiny XOR value satisfies the desired shiny state and encounter type.
    /// </summary>
    /// <param name="desired">The desired shiny state.</param>
    /// <param name="xor">The shiny XOR value to evaluate.</param>
    /// <param name="encType">The shiny state of the encounter.</param>
    /// <returns>True if the shiny state is valid for the given criteria; otherwise, false.</returns>
    private static bool IsShinyStateOK(Shiny desired, uint xor, Shiny encType) => desired switch
    {
        Shiny.AlwaysSquare when encType is not Shiny.Never && xor != 0 => false,
        Shiny.AlwaysStar when encType is not Shiny.Never && xor is >= 8 or 0 => false,
        Shiny.Never when encType is not Shiny.Always && xor < 8 => false,
        _ => true
    };

    /// <summary>
    /// Calculates a shiny PID based on the provided parameters.
    /// </summary>
    /// <param name="gval">The random gender value that gives the desired gender.</param>
    /// <param name="abilityBit">A bit indicating the desired ability slot. Must be 0 or 1. This affects the resulting PID's ability-related bit.</param>
    /// <param name="TID16">The 16-bit Trainer ID (TID) of the Pokémon's trainer.</param>
    /// <param name="SID16">The 16-bit Secret ID (SID) of the Pokémon's trainer.</param>
    public static uint GetShinyPID(uint gval, uint abilityBit, ushort TID16, ushort SID16)
    {
        uint pid = ((gval ^ TID16 ^ SID16) << 16) | gval;
        if ((pid & 0x10000) != (abilityBit & 1) << 16)
            pid ^= 0x10000;
        return pid;
    }
}<|MERGE_RESOLUTION|>--- conflicted
+++ resolved
@@ -122,8 +122,6 @@
         }
     }
 
-<<<<<<< HEAD
-=======
     /// <summary>
     /// Determines if the RNG can produce the maximum possible PID value under the specified conditions.
     /// </summary>
@@ -153,7 +151,6 @@
     /// <exception cref="ArgumentOutOfRangeException">
     /// Thrown if the gender value is not 0 (male) or 1 (female).
     /// </exception>
->>>>>>> e3f07405
     public static bool IsValidForcedRandomGender(uint pid, byte gender) => gender switch
     {
         0 => (pid & 0xFF) is not (254 or 255),
