--- conflicted
+++ resolved
@@ -1309,11 +1309,7 @@
             {
                 int[] abils = PKX.getAbilities(pk4.Species, pk4.AltForm);
                 int abil = Array.IndexOf(abils, pk4.Ability);
-<<<<<<< HEAD
                 CB_Ability.SelectedIndex = abil < 0 || abil >= CB_Ability.Items.Count ? 0 : abil;
-=======
-                CB_Ability.SelectedIndex = abil < 0 ? 0 : abil < CB_Ability.Items.Count ? abil : 0;
->>>>>>> 818a45cf
             }
         }
         private void populateFieldsPK5()
@@ -1643,11 +1639,7 @@
 
             int abil = CB_Ability.SelectedIndex;
             CB_Ability.DataSource = ability_list;
-<<<<<<< HEAD
             CB_Ability.SelectedIndex = abil < 0 || abil >= CB_Ability.Items.Count ? 0 : abil;
-=======
-            CB_Ability.SelectedIndex = curAbil < CB_Ability.Items.Count ? curAbil : CB_Ability.Items.Count -1;
->>>>>>> 818a45cf
         }
         // PKX Data Calculation Functions //
         private void setIsShiny()
